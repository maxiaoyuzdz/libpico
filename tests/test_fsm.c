--- conflicted
+++ resolved
@@ -469,14 +469,9 @@
 	};
 
 	void picoSetTimeout(int timeout, void * user_data) {
-<<<<<<< HEAD
 		static int i = 0;
 		ck_assert_int_eq(expectedTimeouts[i++], timeout);
-		queue = push_timeout(queue, pico, NULL, currentTime, timeout);
-=======
-		ck_assert_int_eq(timeout, 10000);
 		push_timeout(&queue, pico, NULL, currentTime, timeout);
->>>>>>> acd1e6ef
 	}
 
 	void picoReconnect(void * user_data) {
